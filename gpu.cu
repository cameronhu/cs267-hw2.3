--- conflicted
+++ resolved
@@ -34,17 +34,6 @@
 // =================
 
 // Calculate the box row of the particle
-<<<<<<< HEAD
-__device__ __host__ int findRow(const particle_t& p, int boxSize1D) {
-    // return floor(p.y / boxSize1D);
-    return floor(p.x / boxSize1D);
-}
-
-// Calculate the box column of the particle
-__device__ __host__ int findCol(const particle_t& p, int boxSize1D) {
-    // return floor(p.x / boxSize1D);
-    return floor(p.y / boxSize1D);
-=======
 __device__ __host__ int findRow(const particle_t& p, double boxSize1D) {
     return floor(p.y / boxSize1D);
 }
@@ -52,25 +41,15 @@
 // Calculate the box column of the particle
 __device__ __host__ int findCol(const particle_t& p, double boxSize1D) {
     return floor(p.x / boxSize1D);
->>>>>>> 84d59528
 }
 
 /**
 * Helper function to calculate the box index of a given particle
 */
-<<<<<<< HEAD
-__device__ __host__ int findBox(const particle_t& p, int numBoxes1D, int boxSize1D) {
-    // int col = floor(p.x / boxSize1D);
-    // int row = floor(p.y / boxSize1D);
-    int box_x = floor(p.x / boxSize1D);
-    int box_y = floor(p.y / boxSize1D);
-    return INDEX(box_x, box_y);
-=======
 __device__ __host__ int findBox(const particle_t& p, int numBoxes1D, double boxSize1D) {
     int col = floor(p.x / boxSize1D);
     int row = floor(p.y / boxSize1D);
     return INDEX(row, col);
->>>>>>> 84d59528
 }
 
 __device__ void apply_force_gpu(particle_t& particle, particle_t& neighbor) {
@@ -106,21 +85,11 @@
 
         // Check if there are particles in the box
         // A box with no particles will have same prefixSum as the next box
-<<<<<<< HEAD
         // Apply forces for all particles in this neighboring box
         for (int i = startIdx; i < endIdx; ++i) {
             int parts_idx = particle_ids[i];
             particle_t& neighbor = particles[parts_idx];
             apply_force_gpu(thisParticle, neighbor);
-=======
-        if (startIdx < endIdx) {
-            // Apply forces for all particles in this neighboring box
-            for (int i = startIdx; i < endIdx; ++i) {
-                int parts_idx = particle_ids[i];
-                particle_t& neighbor = particles[parts_idx];
-                apply_force_gpu(thisParticle, neighbor);
-            }
->>>>>>> 84d59528
         }
     }
 }
@@ -132,16 +101,10 @@
         return;
 
     // Access through particle_ids array for coalesced memory access
-    // TODO: check indexing through original particles array
-<<<<<<< HEAD
+    // TODO: check indexing through particle_ids array
     // int parts_idx = particle_ids[tid];
     // particle_t& thisParticle = particles[parts_idx];
-
     particle_t& thisParticle = particles[tid];
-=======
-    int parts_idx = particle_ids[tid];
-    particle_t& thisParticle = particles[parts_idx];
->>>>>>> 84d59528
     thisParticle.ax = thisParticle.ay = 0;
     int row = findRow(thisParticle, boxSize1D);
     int col = findCol(thisParticle, boxSize1D);
@@ -204,25 +167,12 @@
 // Iterates through boxCounts and computes a prefixSum
 void computePrefixSum() {
     int prefixSum = 0;
-<<<<<<< HEAD
     for (int boxIndex = 0; boxIndex <= totalBoxes; ++boxIndex) {
-        prefixSums[boxIndex] = prefixSum;
-        if (boxCounts[boxIndex] > 0) {
-            prefixSum += boxCounts[boxIndex];
-        }
-        // printf("%i\n", boxCounts[boxIndex]);
-    }
-}
-=======
-    for (int boxIndex = 0; boxIndex < totalBoxes; ++boxIndex) {
         prefixSums[boxIndex] = prefixSum;
         prefixSum += boxCounts[boxIndex];
         // printf("%i\n", boxCounts[boxIndex]);
     }
-    prefixSums[totalBoxes] = prefixSum;
-}
-
->>>>>>> 84d59528
+}
 // Organizes parts by box, in particle_id array
 // Uses prefixSum and a reset boxCounts to compute where in particle_id the particle should be inserted 
 void populateParticleID(particle_t* parts, int num_parts) {
@@ -299,10 +249,7 @@
     totalBoxes = numBoxes1D * numBoxes1D;
     boxesMemSize = totalBoxes * sizeof(int);
     prefixMemSize = (totalBoxes + 1) * sizeof(int);
-<<<<<<< HEAD
-=======
     //particle_idMemSize = num_parts * sizeof(particle_t);
->>>>>>> 84d59528
     particle_idMemSize = num_parts * sizeof(int);
 
     // Allocate memory for CPU-side arrays
