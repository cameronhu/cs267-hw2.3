#include "common.h"
#include <cuda.h>
#include <stdio.h>
#include <stdexcept>

#define NUM_THREADS 256
#define INDEX(row, col) ((row) * numBoxes1D + (col))

// Put any static global variables here that you will use throughout the simulation.
int blks;
double boxSize1D = cutoff;
int numBoxes1D;
int totalBoxes;
size_t boxesMemSize;
size_t prefixMemSize;
size_t particle_idMemSize;

// ============ Array pointers for boxes and particle_idx ============

// CPU arrays
int* boxCounts;
int* prefixSums;
int* particle_ids;
int* boxes;

// GPU arrays
int* gpu_boxCounts;
int* gpu_prefixSums;
int* gpu_particle_ids;
int* gpu_boxes;

// =================
// Helper Functions
// =================

// Calculate the box row of the particle
__device__ __host__ int findRow(const particle_t& p, int boxSize1D) {
    return floor(p.y / boxSize1D);
}

// Calculate the box column of the particle
__device__ __host__ int findCol(const particle_t& p, int boxSize1D) {
    return floor(p.x / boxSize1D);
}

/**
* Helper function to calculate the box index of a given particle
*/
__device__ __host__ int findBox(const particle_t& p, int numBoxes1D, int boxSize1D) {
    int col = floor(p.x / boxSize1D);
    int row = floor(p.y / boxSize1D);
    return INDEX(row, col);
}

__device__ void apply_force_gpu(particle_t& particle, particle_t& neighbor) {
    double dx = neighbor.x - particle.x;
    double dy = neighbor.y - particle.y;
    double r2 = dx * dx + dy * dy;
    if (r2 > cutoff * cutoff)
        return;
    // r2 = fmax( r2, min_r*min_r );
    r2 = (r2 > min_r * min_r) ? r2 : min_r * min_r;
    double r = sqrt(r2);

    //
    //  very simple short-range repulsive force
    //
    double coef = (1 - cutoff / r) / r2 / mass;
    particle.ax += coef * dx;
    particle.ay += coef * dy;
}

/**
 * Given a particle, apply force from all other particles in the given box (row, col)
 * @param row Row of the neighbor box
 * @param col Column of the neighbor box
 * @param thisParticle Particle to apply force to
 */
__device__ void apply_force_from_neighbor_gpu(int row, int col, particle_t& thisParticle, particle_t* particles, int* particle_ids, int* prefixSums, int numBoxes1D, int boxSize1D) {
    // Check if the neighbor is within bounds
    if (row >= 0 && row < numBoxes1D && col >= 0 && col < numBoxes1D) {
        int boxIndex = INDEX(row, col);
        int startIdx = prefixSums[boxIndex];
        int endIdx = prefixSums[boxIndex + 1];

        // Check if there are particles in the box
<<<<<<< HEAD
        if (startIdx != -1) {
            // Apply forces for all particles in this neighboring box
            for (int i = startIdx; i < endIdx; ++i) {
                int parts_idx = particle_ids[startIdx];
=======
        // A box with no particles will have same prefixSum as the next box
        if (startIdx < endIdx) {
            // Apply forces for all particles in this neighboring box
            for (int i = startIdx; i < endIdx; ++i) {
                int parts_idx = particle_ids[i];
>>>>>>> ccddebae
                particle_t& neighbor = particles[parts_idx];
                apply_force_gpu(thisParticle, neighbor);
            }
        }
    }
}

__global__ void compute_forces_gpu(particle_t* particles, int num_parts, int* particle_ids, int* prefixSums, int numBoxes1D, double boxSize1D) {
    // Get thread (particle) ID
    int tid = threadIdx.x + blockIdx.x * blockDim.x;
    if (tid >= num_parts)
        return;

    // Access through particle_ids array for coalesced memory access
    // TODO: check indexing through original particles array
    int parts_idx = particle_ids[tid];
    particle_t& thisParticle = particles[parts_idx];
    thisParticle.ax = thisParticle.ay = 0;
    int row = findRow(thisParticle, boxSize1D);
    int col = findCol(thisParticle, boxSize1D);

    // TODO: profile loop unrolling
    apply_force_from_neighbor_gpu(row - 1, col - 1, thisParticle, particles, particle_ids, prefixSums, numBoxes1D, boxSize1D); // Up Left
    apply_force_from_neighbor_gpu(row - 1, col, thisParticle, particles, particle_ids, prefixSums, numBoxes1D, boxSize1D);     // Up
    apply_force_from_neighbor_gpu(row - 1, col + 1, thisParticle, particles, particle_ids, prefixSums, numBoxes1D, boxSize1D); // Up Right
    apply_force_from_neighbor_gpu(row, col - 1, thisParticle, particles, particle_ids, prefixSums, numBoxes1D, boxSize1D);     // Left
    apply_force_from_neighbor_gpu(row, col + 1, thisParticle, particles, particle_ids, prefixSums, numBoxes1D, boxSize1D);     // Right
    apply_force_from_neighbor_gpu(row + 1, col - 1, thisParticle, particles, particle_ids, prefixSums, numBoxes1D, boxSize1D); // Down Left
    apply_force_from_neighbor_gpu(row + 1, col, thisParticle, particles, particle_ids, prefixSums, numBoxes1D, boxSize1D);     // Down
    apply_force_from_neighbor_gpu(row + 1, col + 1, thisParticle, particles, particle_ids, prefixSums, numBoxes1D, boxSize1D); // Down Right
    apply_force_from_neighbor_gpu(row, col, thisParticle, particles, particle_ids, prefixSums, numBoxes1D, boxSize1D);         // Self
    
    // for (int j = 0; j < num_parts; j++)
    //     apply_force_gpu(particles[tid], particles[j]);
}

__global__ void move_gpu(particle_t* particles, int num_parts, double size) {

    // Get thread (particle) ID
    int tid = threadIdx.x + blockIdx.x * blockDim.x;
    if (tid >= num_parts)
        return;

    particle_t* p = &particles[tid];
    //
    //  slightly simplified Velocity Verlet integration
    //  conserves energy better than explicit Euler method
    //
    p->vx += p->ax * dt;
    p->vy += p->ay * dt;
    p->x += p->vx * dt;
    p->y += p->vy * dt;

    //
    //  bounce from walls
    //
    while (p->x < 0 || p->x > size) {
        p->x = p->x < 0 ? -(p->x) : 2 * size - p->x;
        p->vx = -(p->vx);
    }
    while (p->y < 0 || p->y > size) {
        p->y = p->y < 0 ? -(p->y) : 2 * size - p->y;
        p->vy = -(p->vy);
    }
}

// Iterates through parts and increments boxCounts
void countParticlesPerBox(particle_t* parts, int num_parts) {
    memset(boxCounts, 0, boxesMemSize);
    for (int i = 0; i < num_parts; ++i) {
        int boxIndex = findBox(parts[i], numBoxes1D, boxSize1D);
        // printf("cur parts idx: %i. boxIndex: %i\n", i, boxIndex);
        boxCounts[boxIndex]++;
    }
}

// Iterates through boxCounts and computes a prefixSum
void computePrefixSum() {
    int prefixSum = 0;
    for (int boxIndex = 0; boxIndex <= totalBoxes; ++boxIndex) {
        prefixSums[boxIndex] = prefixSum;
        prefixSum += boxCounts[boxIndex];
        // printf("%i\n", boxCounts[boxIndex]);
    }
}

// Organizes parts by box, in particle_id array
// Uses prefixSum and a reset boxCounts to compute where in particle_id the particle should be inserted 
void populateParticleID(particle_t* parts, int num_parts) {
    memset(boxCounts, 0, boxesMemSize);
    for (int i = 0; i < num_parts; ++i) {
        int boxIndex = findBox(parts[i], numBoxes1D, boxSize1D);
        if (prefixSums[boxIndex] == -1) {
            fprintf(stderr, "Populate Particle ID Error. Particle ID: %i. boxIndex: %i.\n", i, boxIndex);
            throw std::runtime_error("Populate Particle ID Error. Box found has negative prefixSum");
        }
        int pos = prefixSums[boxIndex] + boxCounts[boxIndex];
        particle_ids[pos] = i;
        boxCounts[boxIndex]++;
    }
}

void printAssignmentStats(particle_t* parts) {
    int numEmpty = 0;
    int numFilled = 0;
    int partCount = 0;
    for (int i = 0; i < totalBoxes; ++i) {
        // prefixSums[i] = (boxCounts[i] > 0) ? prefixSums[i] : -1;
        if (boxCounts[i] == 0) {
            printf("Check for empty box %i. prefixSums[%i]: %i\n", i, i, prefixSums[i]);
            numEmpty += 1;
        }
        else {
            numFilled += 1;
            partCount += boxCounts[i];
            printf("Particle id: %i with coords: (%f, %f) in box %i. findBox_output: %i.\n",
            particle_ids[prefixSums[i]], parts[particle_ids[prefixSums[i]]].x, parts[particle_ids[prefixSums[i]]].y, i, findBox(parts[particle_ids[prefixSums[i]]], numBoxes1D, boxSize1D));
        }
    }
    printf("prefixSums[0]: %i. prefixSums[totalBoxes]: %i\n", prefixSums[0], prefixSums[totalBoxes]);
    printf("Num empty boxes: %i. Num boxes w/ particles: %i. Num particles: %i. Average particles per box: %f\n", 
        numEmpty, numFilled, partCount, (double)(partCount / numFilled));
}

// Initializes the particle_id and prefixSums arrays, on CPU
void assignToBoxes(particle_t* parts, int num_parts) {
    // setbuf(stdout, NULL);

    // Copy from parts (gpu_parts) to cpu_parts
    particle_t* cpu_parts = new particle_t[num_parts];
    cudaMemcpy(cpu_parts, parts, num_parts * sizeof(particle_t), cudaMemcpyDeviceToHost);
    
    // First pass: count particles in each box. Reset box counts from past iteration
    countParticlesPerBox(cpu_parts, num_parts);

    // Compute starting index for each box in particle_idx
    computePrefixSum();

    populateParticleID(cpu_parts, num_parts);

    // printAssignmentStats(cpu_parts);
}

// Copies data from CPU particle_id and prefixSums to mirrored arrs on GPU
void copyArraysToGPU() {
    cudaMemcpy(gpu_particle_ids, particle_ids, particle_idMemSize, cudaMemcpyHostToDevice);
    cudaMemcpy(gpu_prefixSums, prefixSums, prefixMemSize, cudaMemcpyHostToDevice);
}

void init_simulation(particle_t* parts, int num_parts, double size) {
    // You can use this space to initialize data objects that you may need
    // This function will be called once before the algorithm begins
    // parts live in GPU memory
    // Do not do any particle simulation here
    setbuf(stdout, NULL);

    // Assign global variables
    blks = (num_parts + NUM_THREADS - 1) / NUM_THREADS;
    numBoxes1D = (int) ceil(size / boxSize1D);
    totalBoxes = numBoxes1D * numBoxes1D;
    boxesMemSize = totalBoxes * sizeof(int);
    prefixMemSize = (totalBoxes + 1) * sizeof(int);
    particle_idMemSize = num_parts * sizeof(particle_t);

    // Allocate memory for CPU-side arrays
    boxCounts = new int[totalBoxes]();
    prefixSums = new int[totalBoxes + 1];
    particle_ids = new int[num_parts];
    // boxes = new int[totalBoxes];

    // Allocate memory for GPU-side arrays and copy from CPU-side arrays
    cudaMalloc((void**)&gpu_boxCounts, boxesMemSize);
    cudaMemset(gpu_boxCounts, 0, boxesMemSize);
    // cudaMemcpy(gpu_boxCounts, boxCounts, boxesMemSize, cudaMemcpyHostToDevice);

    cudaMalloc((void**)&gpu_prefixSums, prefixMemSize);

    cudaMalloc((void**)&gpu_particle_ids, num_parts * sizeof(int));

    // cudaMalloc((void**)&gpu_boxes, boxesMemSize);
    printf("Numboxes1d: %i. totalBoxes: %i\n", numBoxes1D, totalBoxes);
}

void simulate_one_step(particle_t* parts, int num_parts, double size) {
    // parts live in GPU memory
    // Rewrite this function

    // Assign all particles to boxes
    assignToBoxes(parts, num_parts);

    // Copy CPU arrays that were updated by assignToBoxes to GPU
    copyArraysToGPU();

    // Compute forces
    compute_forces_gpu<<<blks, NUM_THREADS>>>(parts, num_parts, gpu_particle_ids, gpu_prefixSums, numBoxes1D, boxSize1D);

    // Move particles
    move_gpu<<<blks, NUM_THREADS>>>(parts, num_parts, size);
}<|MERGE_RESOLUTION|>--- conflicted
+++ resolved
@@ -84,18 +84,11 @@
         int endIdx = prefixSums[boxIndex + 1];
 
         // Check if there are particles in the box
-<<<<<<< HEAD
-        if (startIdx != -1) {
-            // Apply forces for all particles in this neighboring box
-            for (int i = startIdx; i < endIdx; ++i) {
-                int parts_idx = particle_ids[startIdx];
-=======
         // A box with no particles will have same prefixSum as the next box
         if (startIdx < endIdx) {
             // Apply forces for all particles in this neighboring box
             for (int i = startIdx; i < endIdx; ++i) {
                 int parts_idx = particle_ids[i];
->>>>>>> ccddebae
                 particle_t& neighbor = particles[parts_idx];
                 apply_force_gpu(thisParticle, neighbor);
             }
